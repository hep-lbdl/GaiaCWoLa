--- conflicted
+++ resolved
@@ -90,11 +90,7 @@
         json.dump(args.__dict__, f, indent=2)
 
     ### Load file & preprocess
-<<<<<<< HEAD
-    df, file = load_file(stream = args.stream, folder = os.path.join(base_dir, "gaia_data"), percent_bkg = args.percent_bkg)
-=======
     df, file = load_file(stream = args.stream, folder = args.data_folder, percent_bkg = args.percent_bkg)
->>>>>>> e49d47b7
         
     visualize_stream(df, save_folder = save_folder)
     
